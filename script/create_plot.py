import glob
import os

import imageio
import matplotlib.colors as mcolors
import matplotlib.image as mpimg
import matplotlib.pyplot as plt
import numpy as np
import seaborn as sns
from matplotlib.offsetbox import AnnotationBbox, OffsetImage

from src.config import (
    FIG_DIR,
    FIG_DPI,
    FIG_LABEL_SIZE,
<<<<<<< HEAD
=======
    FIG_LEGEND_SIZE,
>>>>>>> f459b9df
    FIG_SIZE,
    FIG_TICK_SIZE,
    FIG_TITLE_SIZE,
    SELECT_MODE,
)
from src.eigen_solver import time_dependent_solution
from src.leapfrog import exact_position, exact_velocity


def create_seaborn_heatmap(
    arr: np.ndarray,
    ax: plt.Axes,
    annot: bool = False,
    normalize: bool = False,
    cmap: str = "viridis",
) -> None:
    """
    Create a heatmap using seaborn library with 1 always mapped to yellow.

    Params
    -------
    - arr (np.ndarray): array to plot
    - ax (matplotlib.axes._axes.Axes): axis to plot the heatmap
    - annot (bool): flag to annotate the heatmap. Default is False
    - normalize (bool): flag to normalize the heatmap. Default is False
    - cmap (str): colormap for the heatmap. Default is "viridis"
    """
    norm = mcolors.Normalize(vmin=min(0, arr.min()), vmax=max(1, arr.max()))

    sns.heatmap(
        np.round(arr, 2),
        ax=ax,
        cmap=cmap,
        cbar=False,
        annot=annot,
        square=True,
        annot_kws={"size": 8},
        norm=norm if normalize else None,
    )
    ax.set_xticks([])
    ax.set_yticks([])


def plot_eigenmodus(
    L: int,
    eigenmode: np.ndarray,
    shape: str,
    save_img: bool = False,
) -> None:
    """
    Plot the eigenmodes of the matrix and save the image if specified.

    Params
    -------
    - L (int): size of the grid
    - eigenmode (np.ndarray): eigenmode of the matrix
    - shape (str): shape of the grid
    - save_img (bool): flag to save the image. Default is False
    """
    if not os.path.exists(FIG_DIR):
        os.makedirs(FIG_DIR)

    plt.figure(figsize=FIG_SIZE, dpi=FIG_DPI)
    eigenmode = eigenmode.real
    plt.imshow(eigenmode, cmap="RdBu")
    plt.xticks([])
    plt.yticks([])

    plt.tight_layout()

    if save_img:
        title = f"eigenmode_{shape}_{L}.png"
        plt.savefig(f"{FIG_DIR}{title}", bbox_inches="tight")
    else:
        plt.show()
    plt.close()


def _add_image_with_line(
    ax: plt.Axes,
    image_path: str,
    xy: tuple,
    offset: tuple = (0.5, 0.5),
    zoom: float = 0.03,
) -> None:
    """
    Add an image to the plot with a line connecting the image to the point.

    Params
    -------
    - ax (matplotlib.axes._axes.Axes): axis to plot the image
    - image_path (str): path to the image
    - xy (tuple): point to plot the image
    - offset (tuple): offset for the image. Default is (0.5, 0.5)
    - zoom (float): zoom level for the image. Default is 0.03
    """
    img = mpimg.imread(image_path)
    xy_offset = (xy[0] + offset[0], xy[1] + offset[1])

    imagebox = OffsetImage(img, zoom=zoom)

    ab = AnnotationBbox(imagebox, xy_offset, frameon=True, boxcoords="data", pad=0.0)
    ax.add_artist(ab)

    ax.plot([xy[0], xy_offset[0]], [xy[1], xy_offset[1]], linestyle="--", color="gray")


def _add_images_with_lines(ax: plt.Axes, image_points: list, image_paths: list) -> None:
    """
    Add multiple images with lines connecting them to the plot.

    Params
    -------
    - ax (matplotlib.axes._axes.Axes): axis to plot the images
    - image_points (list): list of points to plot the images
    - image_paths (list): list of paths to the images
    """
    # Manually offset values for the images
    offset_one = [(25, 0.05)]
    offset_rest = [(10, -0.07) for _ in range(len(image_points) - 1)]
    offset_list = offset_one + offset_rest

    for point, img_path, offset in zip(image_points, image_paths, offset_list):
        _add_image_with_line(ax, img_path, point, offset=offset)


def plot_eigenfrequency(
    L_list, frequencies, shape: str, save_img: bool = False
) -> None:
    """
    Plot the eigenfrequencies of the matrix and save the image if specified.

    Params
    -------
    - L_list (np.ndarray): list of L values
    - frequency_list (np.ndarray): list of frequencies
    - N (int): size of the grid
    - shape (str): shape of the grid
    - save_img (bool): flag to save the image. Default is False
    """
    assert frequencies.shape[0] == L_list.shape[0]

    _, ax = plt.subplots(figsize=FIG_SIZE, dpi=FIG_DPI)

    ax.plot(L_list, frequencies, label="Mean Eigenfrequencies", marker="o")
    ax.set_xlabel("$L$", fontsize=FIG_LABEL_SIZE)
    ax.set_ylabel("Frequency ($\\lambda$) in kHz", fontsize=FIG_LABEL_SIZE)
    ax.tick_params(axis="both", labelsize=FIG_TICK_SIZE)
    ax.set_title(f"Eigenfrequencies for a {shape} shape", fontsize=FIG_TITLE_SIZE)

    image_points = [(L_list[i], frequencies[i]) for i in range(len(L_list))]
    image_paths = [f"{FIG_DIR}eigenmode_{shape}_{L}.png" for L in L_list]
    _add_images_with_lines(ax, image_points, image_paths)

    ax.legend()
    plt.tight_layout()

    if save_img:
        if not os.path.exists(FIG_DIR):
            os.makedirs(FIG_DIR)
        title = f"eigenfrequencies_{shape}.png"
        plt.savefig(f"{FIG_DIR}{title}", bbox_inches="tight")
    else:
        plt.show()
    plt.close()


def plot_eigenmode_animation(
    c,
    eigenmode,
    eigenfrequency,
    timepoints,
    shape: str,
    duration: int = 100,
    delete_img: bool = True,
) -> None:
    """
    Plot the eigenmode animation and save the gif. Delete the images if specified.

    Params
    -------
    - c (float): speed of the wave
    - eigenmode (np.ndarray): eigenmode of the matrix
    - eigenfrequency (float): frequency of the eigenmode
    - timepoints (np.ndarray): timepoints to plot
    - shape (str): shape of the grid
    - duration (int): duration of each frame in ms. Default is 10
    - delete_img (bool): flag to delete the images. Default is True
    """
    if not os.path.exists(FIG_DIR):
        os.makedirs(FIG_DIR)

    min = -np.max(eigenmode.real)
    max = np.max(eigenmode.real)

    for i, t in enumerate(timepoints):
        plt.figure(figsize=FIG_SIZE)
        T = time_dependent_solution(c, eigenfrequency, t)
        u = eigenmode * T

        plt.imshow(u.real, cmap="RdBu", vmin=min, vmax=max)
        plt.colorbar()
        plt.xlabel("x", fontsize=FIG_LABEL_SIZE)
        plt.ylabel("y", fontsize=FIG_LABEL_SIZE)
        plt.title(
            f"t = {timepoints[i]:.1f} for Eigenmodus {SELECT_MODE}\nFrequency ($\\lambda$)={eigenfrequency.real:.2f} kHz",
            fontsize=FIG_TITLE_SIZE,
        )

        plt.tight_layout()
        plt.savefig(f"{FIG_DIR}frame_{i:03d}.png", bbox_inches="tight", dpi=FIG_DPI)
        plt.close()

    # Create the gif
    images = [
        imageio.imread(f"{FIG_DIR}frame_{i:03d}.png") for i in range(len(timepoints))
    ]
    imageio.mimsave(f"{FIG_DIR}{shape}_wave.gif", images, duration=duration)

    if delete_img:
        images = glob.glob(f"{FIG_DIR}frame_*.png")
        for image in images:
            os.remove(image)
        assert not glob.glob(f"{FIG_DIR}frame_*.png")


def plot_multiple_eigenmodes(
    amount: int,
    frequencies: np.ndarray,
    eigenvectors: np.ndarray,
    L: int,
    shape: str,
    shift: int = 0,
    save_img: bool = False,
) -> None:
    """
    Plot multiple eigenmodes in a single plot.

    Params
    -------
    - amount (int): amount of eigenmodes to plot
    - frequencies (np.ndarray): frequencies of the eigenvalues
    - eigenvectors (np.ndarray): eigenvectors of the eigenvalues
    - L (int): size of the shape
    - shape (str): shape of the grid
    - shift (int): shift the eigenmode index. Default is 0
    - save_img (bool): flag to save the image. Default is False
    """
    N_eigenvectors = eigenvectors.shape[1]
    if amount > N_eigenvectors:
        raise ValueError(
            f"Plot amount should be less than or equal to {N_eigenvectors}"
        )

    x, y = FIG_SIZE
    x = x * 3
    fig, ax = plt.subplots(1, amount, figsize=(x, y))
    for i in range(amount):
        if shape == "rectangle":
            v = eigenvectors[:, i].real.reshape(L, 2 * L)
        else:
            v = eigenvectors[:, i].real.reshape(L, L)
        img = ax[i].imshow(v, cmap="RdBu", origin="lower", aspect="equal")
        if shape == "rectangle":
            ax[i].set_aspect(1.5)
        fig.colorbar(img, ax=ax[i])

        ax[i].tick_params(axis="both", labelsize=FIG_TICK_SIZE * 2)
        ax[i].set_title(
            f"Eigenmode {i + 1 + shift}\nFrequency ($\\lambda$)={frequencies[i].real:.2f} kHz",
            fontsize=FIG_TITLE_SIZE * 1.4,
        )

    plt.tight_layout()

    if save_img:
        if not os.path.exists(FIG_DIR):
            os.makedirs(FIG_DIR)
        title = f"{shape}_eigenmodes.png"
        plt.savefig(f"{FIG_DIR}{title}", bbox_inches="tight", dpi=FIG_DPI)
    else:
        plt.show()
    plt.close()


def plot_leapfrog_various_k(
    positions: np.ndarray,
    velocities: np.ndarray,
    k_values: list,
    T: int,
    delta_t: float = 0.01,
    save: bool = False,
):
    """
    Plot the position and velocity over time for various spring constants k

    Params
    -------
    - positions (np.ndarray): the list of positions over time for each k
    - velocities (np.ndarray): the list of velocities over time for each k
    - k_values (list): the list of spring constants
    - T (int): the time period the method was run for
    - delta_t (float): the time step size. Default is 0.01
    - save (bool): whether to save the plot
    """
    t_position = np.linspace(0, T, len(positions[0]))
    t_velocity = np.linspace(delta_t / 2, T + delta_t / 2, len(positions[0]))
    colors = ["r", "g", "y"]

    fig, axes = plt.subplots(2, 1, figsize=FIG_SIZE, sharex=True)
    fig.suptitle("Position and Velocity over Time", fontsize=FIG_TITLE_SIZE)

    for i, k in enumerate(k_values):
        axes[0].plot(t_position, positions[i], label=f"k = {k}", color=colors[i])
    axes[0].set_ylabel("Position", fontsize=FIG_LABEL_SIZE)
    axes[0].tick_params(axis="y", labelsize=FIG_TICK_SIZE)
    axes[0].legend(fontsize=FIG_LEGEND_SIZE)
    axes[0].grid()

    for i, k in enumerate(k_values):
        axes[1].plot(t_velocity, velocities[i], label=f"k = {k}", color=colors[i])

    axes[1].set_xlabel("Time", fontsize=FIG_LABEL_SIZE)
    axes[1].set_ylabel("Velocity", fontsize=FIG_LABEL_SIZE)
    axes[1].tick_params(axis="both", labelsize=FIG_TICK_SIZE)
    axes[1].legend(fontsize=FIG_LEGEND_SIZE)
    axes[1].grid()

    plt.tight_layout()
    if save:
        plt.savefig(
            "results/leapfrog_position_velocity.png", dpi=FIG_DPI, bbox_inches="tight"
        )
    plt.show()


def plot_leapfrog_errors(
    positions: np.ndarray,
    velocities: np.ndarray,
    k: float,
    T: int,
    delta_t: float = 0.01,
    m: float = 1,
    save: bool = False,
):
    """
    Plot the error in position and velocity over time for the Leapfrog method for two different initial velocities

    Params
    -------
    - positions (np.ndarray): the list of positions over time for different initial velocities
    - velocities (np.ndarray): the list of velocities over time for different initial velocities
    - k (int): the spring constant
    - T (int): the time period the method was run for
    - delta_t (float): the time step size. Default is 0.01
    - m (float): the mass of the object. Default is 1
    - save (bool): whether to save the plot
    """
    fig, axes = plt.subplots(2, 1, figsize=FIG_SIZE, sharex=True)
    fig.suptitle("Error in Position and Velocity over Time", fontsize=FIG_TITLE_SIZE)

    # Plot position errors
    t_position = np.linspace(0, T, len(positions[0]))

    axes[0].plot(
        t_position,
        exact_position(t_position, k, m) - positions[0],
        label=r"$v_{1/2} = \Delta t \cdot F(x_0) / 2m$",
        color="y",
    )
    axes[0].plot(
        t_position,
        exact_position(t_position, k, m) - positions[1],
        label=r"$v_{1/2} = 0$",
        color="g",
    )
    axes[0].set_ylabel("Error in Position", fontsize=FIG_LABEL_SIZE)
    axes[0].tick_params(axis="both", labelsize=FIG_TICK_SIZE)
    axes[0].legend(fontsize=FIG_LEGEND_SIZE)
    axes[0].grid()

    # Plot velocity errors
    t_velocity = np.linspace(delta_t / 2, T + delta_t / 2, len(positions[0]))

    axes[1].plot(
        t_velocity,
        exact_velocity(t_velocity, k, m) - velocities[0],
        label=r"$v_{1/2} = \Delta t \cdot F(x_0) / 2m$",
        color="y",
    )
    axes[1].plot(
        t_velocity,
        exact_velocity(t_velocity, k, m) - velocities[1],
        label=r"$v_{1/2} = 0$",
        color="g",
    )
    axes[1].set_xlabel("Time", fontsize=FIG_LABEL_SIZE)
    axes[1].set_ylabel("Error in Velocity", fontsize=FIG_LABEL_SIZE)
    axes[1].tick_params(axis="both", labelsize=FIG_TICK_SIZE)
    axes[1].legend(fontsize=FIG_LEGEND_SIZE)
    axes[1].grid()

    plt.tight_layout()
    if save:
        plt.savefig("results/leapfrog_errors.png", dpi=FIG_DPI, bbox_inches="tight")
    plt.show()


def plot_leapfrog_errors_start_end(
    positions: np.ndarray,
    k: float,
    T: int,
    delta_t: float = 0.01,
    m: float = 1,
    save: bool = False,
):
    """
    Plot the position over time for the Leapfrog method for two different initial velocities for the first and last 5 seconds

    Params
    -------
    - positions (np.ndarray): the list of positions over time for different initial velocities
    - k (int): the spring constant
    - T (int): the time period the method was run for
    - delta_t (float): the time step size. Default is 0.01
    - m (float): the mass of the object. Default is 1
    - save (bool): whether to save the plot
    """
    t_position = np.linspace(0, T, len(positions[0]))
    idx = int(5 / delta_t)

    fig, axes = plt.subplots(2, 1, figsize=FIG_SIZE)
    fig.suptitle("Position vs Time (First and Last 5 Seconds)", fontsize=FIG_TITLE_SIZE)

    # Plot first 5 seconds of position
    axes[0].plot(
        t_position[:idx],
        positions[0][:idx],
        label=r"Calculated ($v_{1/2}$ Average)",
        color="y",
    )
    axes[0].plot(
        t_position[:idx],
        positions[1][:idx],
        label=r"Calculated ($v_{1/2} = 0$)",
        color="g",
    )
    axes[0].plot(
        t_position[:idx],
        exact_position(t_position, k, m)[:idx],
        label="Exact",
        color="r",
    )
    axes[0].set_ylabel("Position", fontsize=FIG_LABEL_SIZE)
    axes[0].tick_params(axis="both", labelsize=FIG_TICK_SIZE)
    axes[0].legend(fontsize=FIG_LEGEND_SIZE)
    axes[0].grid()

    # Plot last 5 seconds of position
    axes[1].plot(
        t_position[-idx:],
        positions[0][-idx:],
        label=r"Calculated ($v_{1/2}$ Average)",
        color="y",
    )
    axes[1].plot(
        t_position[-idx:],
        positions[1][-idx:],
        label=r"Calculated ($v_{1/2} = 0$)",
        color="g",
    )
    axes[1].plot(
        t_position[-idx:],
        exact_position(t_position, k, m)[-idx:],
        label="Exact",
        color="r",
    )
    axes[1].set_xlabel("Time", fontsize=FIG_LABEL_SIZE)
    axes[1].set_ylabel("Position", fontsize=FIG_LABEL_SIZE)
    axes[1].tick_params(axis="both", labelsize=FIG_TICK_SIZE)
    axes[1].legend(fontsize=FIG_LEGEND_SIZE)
    axes[1].grid()

    plt.tight_layout()
    if save:
        plt.savefig("results/leapfrog_start_end.png", dpi=FIG_DPI, bbox_inches="tight")
    plt.show()


def plot_leapfrog_driving_force(
    positions: np.ndarray,
    velocities: np.ndarray,
    omegas: list,
    T: int,
    delta_t: float = 0.01,
    k: float = 1,
    m: float = 1,
    save: bool = False,
):
    """
    Plot the position, velocity and phase space for the Leapfrog method with a driving force for three different driving frequencies

    Params
    -------
    - positions (np.ndarray): the list of positions over time for different driving frequencies
    - velocities (np.ndarray): the list of velocities over time for different driving frequencies
    - omegas (list): the list of driving frequencies
    - T (int): the time period the method was run for
    - delta_t (float): the time step size. Default is 0.01
    - k (float): the spring constant. Default is 1
    - m (float): the mass of the object. Default is 1
    - save (bool): whether to save the plot
    """
    fig, axes = plt.subplots(3, 3, figsize=(10, 10))
    colors = ["g", "y", "r"]
    omega = (k / m) ** 0.5

    t_position = np.linspace(0, T, len(positions[0]))
    t_velocity = np.linspace(delta_t / 2, T + delta_t / 2, len(positions[0]))

    # Plot the positions
    for i, position in enumerate(positions):
        axes[0][i].plot(
            t_position,
            exact_position(t_position, k, m),
            color=colors[1],
            label="Without driving force",
        )
        axes[0][i].plot(
            t_position, position, color=colors[0], label="With driving force"
        )
        axes[0][i].set_title(
            rf"Position vs Time $\omega_{{drive}} = {omegas[i] / omega:.1f}\omega$"
        )
        axes[0][i].set_xlabel("Time")
        axes[0][i].legend()
        axes[0][i].grid()

    # Plot the velocities
    for i, velocity in enumerate(velocities):
        axes[1][i].plot(
            t_velocity,
            exact_velocity(t_position, k, m),
            color=colors[1],
            label="Without driving force",
        )
        axes[1][i].plot(
            t_velocity, velocity, color=colors[0], label="With driving force"
        )
        axes[1][i].set_title(
            rf"Velocity vs Time $\omega_{{drive}} = {omegas[i] / omega:.1f}\omega$"
        )
        axes[1][i].set_xlabel("Time")
        axes[1][i].legend()
        axes[1][i].grid()

    # Plot the phase space
    for i, position in enumerate(positions):
        axes[2][i].plot(positions[i], velocities[i], color=colors[i])
        axes[2][i].set_title(
            rf"Phase Space $\omega_{{drive}} = {omegas[i] / omega:.1f}\omega$"
        )
        axes[2][i].set_xlabel("Position")
        axes[2][i].grid()

    axes[0][0].set_ylabel("Position")
    axes[1][0].set_ylabel("Velocity")
    axes[2][0].set_ylabel("Velocity")

    plt.tight_layout()
    if save:
        plt.savefig(
            "results/leapfrog_driving_force.png", dpi=FIG_DPI, bbox_inches="tight"
        )
    plt.show()


def plot_leapfrog_driving_force_position(
    positions: np.ndarray,
    omegas: list,
    T: int,
    k: float = 1,
    m: float = 1,
    save: bool = False,
):
    """
    Plot the position for the Leapfrog method with a driving force for different driving frequencies

    Params
    -------
    - positions (np.ndarray): the list of positions over time for different driving frequencies
    - omegas (list): the list of driving frequencies
    - T (int): the time period the method was run for
    - k (float): the spring constant. Default is 1
    - m (float): the mass of the object. Default is 1
    - save (bool): whether to save the plot
    """
    fig, axes = plt.subplots(1, len(positions), figsize=(5 * len(positions), 4))
    colors = ["g", "y"]
    omega = (k / m) ** 0.5

    t_position = np.linspace(0, T, len(positions[0]))

    # Plot the positions
    for i, position in enumerate(positions):
        axes[i].plot(
            t_position,
            exact_position(t_position, k, m),
            color=colors[1],
            label="Without driving force",
        )
        axes[i].plot(t_position, position, color=colors[0], label="With driving force")
        axes[i].set_title(
            rf"Position vs Time $\omega_{{drive}} = {omegas[i] / omega:.1f}\omega$",
            fontsize=FIG_LABEL_SIZE,
        )
        axes[i].set_xlabel("Time", fontsize=FIG_LABEL_SIZE)
        axes[i].legend(fontsize=FIG_LEGEND_SIZE)
        axes[i].grid()

    axes[0].set_ylabel("Position", fontsize=FIG_LABEL_SIZE)
    if save:
        plt.savefig(
            "results/leapfrog_driving_force_position.png",
            dpi=FIG_DPI,
            bbox_inches="tight",
        )
    plt.show()


def plot_leapfrog_phase_plots(
    positions: np.ndarray,
    velocities: np.ndarray,
    omegas: list,
    k: float = 1,
    m: float = 1,
    save: bool = False,
):
    """
    Plot the phase diagrams for the Leapfrog method for different driving frequencies

    Params
    -------
    - positions (np.ndarray): the list of positions over time for different driving frequencies
    - velocities (np.ndarray): the list of velocities over time for different driving frequencies
    - omegas (list): the list of driving frequencies
    - k (float): the spring constant. Default is 1
    - m (float): the mass of the object. Default is 1
    - save (bool): whether to save the plot
    """
    fig, axes = plt.subplots(2, 2, figsize=(10, 10))
    fig.suptitle(
        "Phase Diagrams for Different Driving Frequencies", fontsize=FIG_TITLE_SIZE
    )
    colors = ["g", "y", "r", "goldenrod"]
    omega = (k / m) ** 0.5

    for i, ax in enumerate(axes.flat):
        ax.plot(positions[i], velocities[i], color=colors[i])
        ax.set_xlabel("Position", fontsize=FIG_LABEL_SIZE)
        ax.set_ylabel("Velocity", fontsize=FIG_LABEL_SIZE)
        ax.tick_params(axis="both", labelsize=FIG_TICK_SIZE)
        ax.set_title(
            rf"$\omega_{{drive}} = {omegas[i] / omega:.1f}\omega$",
            fontsize=FIG_LABEL_SIZE,
        )
        ax.grid()

    plt.tight_layout()
    if save:
        plt.savefig(
            "results/leapfrog_phase_plots.png", dpi=FIG_DPI, bbox_inches="tight"
        )
    plt.show()<|MERGE_RESOLUTION|>--- conflicted
+++ resolved
@@ -13,10 +13,7 @@
     FIG_DIR,
     FIG_DPI,
     FIG_LABEL_SIZE,
-<<<<<<< HEAD
-=======
     FIG_LEGEND_SIZE,
->>>>>>> f459b9df
     FIG_SIZE,
     FIG_TICK_SIZE,
     FIG_TITLE_SIZE,
@@ -361,7 +358,7 @@
     delta_t: float = 0.01,
     m: float = 1,
     save: bool = False,
-):
+) -> None:
     """
     Plot the error in position and velocity over time for the Leapfrog method for two different initial velocities
 
@@ -432,7 +429,7 @@
     delta_t: float = 0.01,
     m: float = 1,
     save: bool = False,
-):
+) -> None:
     """
     Plot the position over time for the Leapfrog method for two different initial velocities for the first and last 5 seconds
 
@@ -515,7 +512,7 @@
     k: float = 1,
     m: float = 1,
     save: bool = False,
-):
+) -> None:
     """
     Plot the position, velocity and phase space for the Leapfrog method with a driving force for three different driving frequencies
 
@@ -601,7 +598,7 @@
     k: float = 1,
     m: float = 1,
     save: bool = False,
-):
+) -> None:
     """
     Plot the position for the Leapfrog method with a driving force for different driving frequencies
 
@@ -654,7 +651,7 @@
     k: float = 1,
     m: float = 1,
     save: bool = False,
-):
+) -> None:
     """
     Plot the phase diagrams for the Leapfrog method for different driving frequencies
 
